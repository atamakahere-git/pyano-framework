--- conflicted
+++ resolved
@@ -13,7 +13,7 @@
 [dependencies]
 tokio = { version = "1.28", features = ["full"] }
 serde = { version = "1.0", features = ["derive"] }
-thiserror = "1.0"
+thiserror = "2.0.8"
 async-trait = "0.1"
 chrono = { version = "0.4.39", features = ["serde"]}
 reqwest = { version = "0.12.9", features = ["stream", "json"] }
@@ -27,16 +27,13 @@
 scraper = "0.22.0"
 env_logger = "0.11.5"
 regex = "1.11.1"
-<<<<<<< HEAD
 sysinfo = "0.33.0"
-libc = "0.2.168"
+libc = "0.2.169"
 parking_lot = "0.12.3"
 
-=======
 rust-bert = "0.23.0"
 dirs = "5.0.1"
 tch = { version = "0.17.0", features = ["download-libtorch"] }
->>>>>>> 028cac1a
 
 [dev-dependencies]
 tokio-test = "0.4"